--- conflicted
+++ resolved
@@ -11,7 +11,6 @@
 
 2011-10-03  Nick Alcock  <nick.alcock@oracle.com>
 
-<<<<<<< HEAD
 	* dtrace.spec (BuildRequires): Depend on kernel-headers,
 	glibc-headers, byacc, flex, and zlib-devel, to allow successful
 	building on bare systems.
@@ -20,8 +19,10 @@
 	(%install): Pass VERSION at install-time too.  Don't install the
 	binary twice.
 
-=======
->>>>>>> 98bf6526
+2011-10-03  Nick Alcock  <nick.alcock@oracle.com>
+
+2011-10-03  Nick Alcock  <nick.alcock@oracle.com>
+
 2011-10-03  Nick Alcock  <nick.alcock@oracle.com>
 
 	* dtrace.spec (BuildRequires): Depend on kernel-headers,
